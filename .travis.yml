--- conflicted
+++ resolved
@@ -3,11 +3,7 @@
 before_install:
 - rm ~/.m2/settings.xml
 jdk:
-<<<<<<< HEAD
   - openjdk10
-=======
-- openjdk11
->>>>>>> 2d61561b
 install: mvn -v
 script: mvn -B -nsu verify jacoco:report
 cache:
