dist: bionic
language: java
before_install:
- rm ~/.m2/settings.xml
jdk:
<<<<<<< HEAD
- openjdk10
install: mvn -v
script: mvn -B -nsu verify jacoco:report
=======
- openjdk11
install: ./mvnw -v
script: ./mvnw -B -nsu verify jacoco:report
>>>>>>> c9f84e96
cache:
  directories:
  - "$HOME/.m2"
branches:
  except:
  - "/^release\\/.*$/"
after_success:
- bash <(curl -s https://codecov.io/bash)
notifications:
  slack:
    secure: WAo0twTJfkgrg+Thr+k/eKxLh6Z1bUVPKRnCcDllFEjhLBpVbvbe9lhI8+WheiIdjggLCdMyA0Uaf73sBOmicW/uYqtsRv2Y4xigmrbLO9VPny+AcMxE5VzElSx3N7k4uKPlCkoIdrLEwf4Ed9eMpTWBjlOsf6WB8oB9Xy7hKWZjJ4HIrLRgUOqo2IQmF1MWmsBCXHyuSmy4Mqkk9HwvuQmMUeU7CTqX5b9U+q4dpfli+Cnd3gATG2SFi1Y4vuG5CsKH+5va+9kyPVhAoF4sbtwVhXWeuuZJqP8mNoBkHEvhFkR7nrAxd6E36a+gVzdSXGbXi8bIWL31h0GI0FGnDBWAohq3JLuuxlgOH4pTe4c9fS7ItcVGjcXkjmwZ5X5L/G0fFbnFhCeoHOrTmFej5x3CfBOVUxJ+2WC1m4ce9H3ehP9T5hjh+U+nGsYvJTkX6pd/yjluaouCAUPV8Pw9QR5jxGoKxgYeos0oftFC5lk+/sf7RsQgQnEs7QSjeT9LFJPSrPDnXoslZhTA7JnHpY4whmJIa9xX1NtZk0/fRVP1Xrr9Y4TwrdZVAuGOZQIGD+aEhYwspa2W05ojTl4Kuzx+lyh/eb62VK2VIERY040pgqp6/79N0MMCWoDXyqNl+8B6QIHHEEJZ8fl0qoW46Dge2jGs7aR5nW1InKqs/S8=<|MERGE_RESOLUTION|>--- conflicted
+++ resolved
@@ -3,15 +3,9 @@
 before_install:
 - rm ~/.m2/settings.xml
 jdk:
-<<<<<<< HEAD
 - openjdk10
-install: mvn -v
-script: mvn -B -nsu verify jacoco:report
-=======
-- openjdk11
 install: ./mvnw -v
 script: ./mvnw -B -nsu verify jacoco:report
->>>>>>> c9f84e96
 cache:
   directories:
   - "$HOME/.m2"
