<project xmlns="http://maven.apache.org/POM/4.0.0"
         xmlns:xsi="http://www.w3.org/2001/XMLSchema-instance"
         xsi:schemaLocation="http://maven.apache.org/POM/4.0.0
                             http://maven.apache.org/xsd/maven-4.0.0.xsd">

  <modelVersion>4.0.0</modelVersion>
  <groupId>org.reaktivity</groupId>
  <artifactId>nukleus-tls</artifactId>
  <version>develop-SNAPSHOT</version>
  <name>TLS Nukleus Implementation</name>
  <description>TLS Nukleus Implementation</description>
  <url>https://github.com/reaktivity/nukleus-tls.java</url>
  <inceptionYear>2016</inceptionYear>

  <licenses>
    <license>
      <name>The Apache Software License, Version 2.0</name>
      <url>http://www.apache.org/licenses/LICENSE-2.0.txt</url>
      <distribution>repo</distribution>
    </license>
  </licenses>

  <developers>
    <developer>
      <id>reaktivity.org</id>
      <name>The Reaktivity Project Contributors</name>
      <url>http://reaktivity.org/</url>
      <organization>The Reaktivity Project</organization>
      <organizationUrl>http://reaktivity.org/</organizationUrl>
    </developer>
  </developers>

  <scm>
    <connection>scm:git:https://github.com/reaktivity/nukleus-tls.java</connection>
    <developerConnection>scm:git:https://github.com/reaktivity/nukleus-tls.java</developerConnection>
    <url>https://github.com/reaktivity/nukleus-tls.java</url>
  </scm>

  <properties>
    <maven.compiler.source>9</maven.compiler.source>
    <maven.compiler.target>9</maven.compiler.target>
    <project.build.sourceEncoding>UTF-8</project.build.sourceEncoding>
    <project.reporting.outputEncoding>UTF-8</project.reporting.outputEncoding>
    <checkstyle.config.location>src/conf/checkstyle/configuration.xml</checkstyle.config.location>
    <checkstyle.suppressions.location>src/conf/checkstyle/suppressions.xml</checkstyle.suppressions.location>
    <jacoco.coverage.ratio>0.51</jacoco.coverage.ratio>
    <jacoco.missed.count>48</jacoco.missed.count>

    <junit.version>4.12</junit.version>
    <jmh.version>1.17.4</jmh.version>
    <jmh.profilers.version>0.1.3</jmh.profilers.version>

    <k3po.version>3.0.0-alpha-97</k3po.version>
    <k3po.nukleus.ext.version>0.33</k3po.nukleus.ext.version>

    <nukleus.plugin.version>0.28</nukleus.plugin.version>

<<<<<<< HEAD
    <nukleus.tls.spec.version>0.27</nukleus.tls.spec.version>
    <reaktor.version>develop-SNAPSHOT</reaktor.version>
=======
    <nukleus.tls.spec.version>0.28</nukleus.tls.spec.version>
    <reaktor.version>0.66</reaktor.version>
>>>>>>> a24e5e3d
  </properties>

  <dependencies>
    <dependency>
      <groupId>org.reaktivity</groupId>
      <artifactId>nukleus-tls.spec</artifactId>
      <version>${nukleus.tls.spec.version}</version>
      <scope>provided</scope>
    </dependency>
    <dependency>
      <groupId>org.reaktivity</groupId>
      <artifactId>reaktor</artifactId>
      <version>${reaktor.version}</version>
      <scope>provided</scope>
    </dependency>
    <dependency>
      <groupId>org.reaktivity</groupId>
      <artifactId>reaktor</artifactId>
      <type>test-jar</type>
      <version>${reaktor.version}</version>
      <scope>test</scope>
    </dependency>
    <dependency>
      <groupId>junit</groupId>
      <artifactId>junit</artifactId>
      <version>${junit.version}</version>
      <scope>test</scope>
    </dependency>
    <dependency>
      <groupId>org.hamcrest</groupId>
      <artifactId>hamcrest-library</artifactId>
      <version>1.3</version>
      <scope>test</scope>
    </dependency>
    <dependency>
      <groupId>org.kaazing</groupId>
      <artifactId>k3po.junit</artifactId>
      <version>${k3po.version}</version>
      <scope>test</scope>
    </dependency>
    <dependency>
      <groupId>org.kaazing</groupId>
      <artifactId>k3po.lang</artifactId>
      <version>${k3po.version}</version>
      <scope>test</scope>
    </dependency>
    <dependency>
      <groupId>org.openjdk.jmh</groupId>
      <artifactId>jmh-core</artifactId>
      <version>${jmh.version}</version>
      <scope>test</scope>
    </dependency>
    <dependency>
      <groupId>org.openjdk.jmh</groupId>
      <artifactId>jmh-generator-annprocess</artifactId>
      <version>${jmh.version}</version>
      <scope>test</scope>
    </dependency>
    <dependency>
      <groupId>com.github.biboudis</groupId>
      <artifactId>jmh-profilers</artifactId>
      <version>${jmh.profilers.version}</version>
      <scope>test</scope>
    </dependency>
  </dependencies>

  <build>
    <plugins>
      <plugin>
        <groupId>org.reaktivity</groupId>
        <artifactId>nukleus-maven-plugin</artifactId>
        <version>${nukleus.plugin.version}</version>
        <configuration>
          <scopeNames>core tls</scopeNames>
          <packageName>org.reaktivity.nukleus.tls.internal.types</packageName>
        </configuration>
        <executions>
          <execution>
            <goals>
              <goal>generate</goal>
            </goals>
          </execution>
        </executions>
      </plugin>
      <plugin>
        <groupId>com.mycila</groupId>
        <artifactId>license-maven-plugin</artifactId>
        <version>3.0</version>
        <configuration>
          <header>COPYRIGHT</header>
          <properties>
            <copyrightYears>2016-2018</copyrightYears>
          </properties>
          <includes>
            <include>src/**</include>
          </includes>
          <excludes>
            <exclude>src/conf/**</exclude>
            <exclude>src/test/democa/**</exclude>
          </excludes>
          <mapping>
            <idl>SLASHSTAR_STYLE</idl>
          </mapping>
          <failIfUnknown>true</failIfUnknown>
        </configuration>
        <executions>
          <execution>
            <phase>pre-integration-test</phase>
            <goals>
              <goal>check</goal>
            </goals>
          </execution>
        </executions>
      </plugin>
      <plugin>
        <artifactId>maven-checkstyle-plugin</artifactId>
        <version>3.0.0</version>
        <configuration>
          <includeTestSourceDirectory>true</includeTestSourceDirectory>
        </configuration>
        <executions>
          <execution>
            <phase>validate</phase>
            <goals>
              <goal>check</goal>
            </goals>
          </execution>
        </executions>
        <dependencies>
          <dependency>
            <groupId>com.puppycrawl.tools</groupId>
            <artifactId>checkstyle</artifactId>
            <version>8.3</version>
          </dependency>
        </dependencies>
      </plugin>
      <plugin>
        <groupId>org.apache.maven.plugins</groupId>
        <artifactId>maven-compiler-plugin</artifactId>
        <version>3.7.0</version>
      </plugin>
      <plugin>
        <groupId>org.jacoco</groupId>
        <artifactId>jacoco-maven-plugin</artifactId>
        <version>0.7.9</version>
        <configuration>
          <rules>
            <rule>
              <element>BUNDLE</element>
              <limits>
                <limit>
                  <counter>INSTRUCTION</counter>
                  <value>COVEREDRATIO</value>
                  <minimum>${jacoco.coverage.ratio}</minimum>
                </limit>
                <limit>
                  <counter>CLASS</counter>
                  <value>MISSEDCOUNT</value>
                  <maximum>${jacoco.missed.count}</maximum>
                </limit>
              </limits>
            </rule>
          </rules>
        </configuration>
        <executions>
          <execution>
            <goals>
              <goal>prepare-agent</goal>
              <goal>check</goal>
            </goals>
          </execution>
        </executions>
      </plugin>
      <plugin>
        <groupId>org.apache.maven.plugins</groupId>
        <artifactId>maven-resources-plugin</artifactId>
        <version>2.6</version>
        <executions>
          <execution>
            <phase>validate</phase>
            <goals>
              <goal>copy-resources</goal>
            </goals>
            <configuration>
              <outputDirectory>target/nukleus-itests/tls</outputDirectory>
              <resources>
                <resource>
                  <directory>src/test/democa</directory>
                </resource>
              </resources>
            </configuration>
          </execution>
        </executions>
      </plugin>
      <plugin>
        <groupId>org.apache.maven.plugins</groupId>
        <artifactId>maven-surefire-plugin</artifactId>
        <version>2.17</version>
        <configuration>
          <argLine>@{argLine}</argLine>
        </configuration>
      </plugin>
      <plugin>
        <groupId>org.kaazing</groupId>
        <artifactId>k3po-maven-plugin</artifactId>
        <version>${k3po.version}</version>
        <executions>
          <execution>
            <goals>
              <goal>start</goal>
              <goal>stop</goal>
            </goals>
          </execution>
        </executions>
        <dependencies>
          <dependency>
            <groupId>org.reaktivity</groupId>
            <artifactId>k3po-nukleus-ext</artifactId>
            <version>${k3po.nukleus.ext.version}</version>
          </dependency>
        </dependencies>
      </plugin>
      <plugin>
        <groupId>org.apache.maven.plugins</groupId>
        <artifactId>maven-failsafe-plugin</artifactId>
        <version>2.19.1</version>
        <configuration>
          <argLine>@{argLine}</argLine>
        </configuration>
        <executions>
          <execution>
            <goals>
              <goal>integration-test</goal>
              <goal>verify</goal>
            </goals>
          </execution>
        </executions>
      </plugin>
      <plugin>
        <groupId>org.apache.maven.plugins</groupId>
        <artifactId>maven-jar-plugin</artifactId>
        <version>2.4</version>
        <executions>
          <execution>
            <goals>
              <goal>test-jar</goal>
            </goals>
          </execution>
        </executions>
      </plugin>
      <plugin>
        <groupId>io.gatling</groupId>
        <artifactId>maven-shade-plugin</artifactId>
        <version>2.4.4.2</version>
        <configuration>
          <shadeTestJar>true</shadeTestJar>
          <outputFile>${project.build.directory}/${project.artifactId}-shaded.jar</outputFile>
        </configuration>
        <executions>
          <execution>
            <goals>
              <goal>shade</goal>
            </goals>
            <configuration>
              <transformers>
                <transformer
                  implementation="org.apache.maven.plugins.shade.resource.ServicesResourceTransformer" />
                <transformer
                  implementation="org.apache.maven.plugins.shade.resource.ManifestResourceTransformer">
                  <mainClass>org.openjdk.jmh.Main</mainClass>
                  <manifestEntries>
                    <Class-Path>${project.artifactId}-shaded.jar</Class-Path>
                  </manifestEntries>
                </transformer>
              </transformers>
              <artifactSet>
                <includes>
                  <include>org.agrona:Agrona</include>
                  <include>org.reaktivity:nukleus</include>
                  <include>org.reaktivity:reaktor</include>
                  <include>org.openjdk.jmh:jmh-core</include>
                  <include>net.sf.jopt-simple:jopt-simple</include>
                  <include>org.apache.commons:commons-math3</include>
                  <include>commons-cli:commons-cli</include>
                  <include>com.github.biboudis:jmh-profilers</include>
                </includes>
              </artifactSet>
            </configuration>
          </execution>
        </executions>
      </plugin>
    </plugins>
  </build>

  <profiles>
    <profile>
      <id>release</id>

      <distributionManagement>
        <snapshotRepository>
          <id>ossrh</id>
          <url>https://oss.sonatype.org/content/repositories/snapshots</url>
        </snapshotRepository>
        <repository>
          <id>ossrh</id>
          <url>https://oss.sonatype.org/service/local/staging/deploy/maven2/</url>
        </repository>
      </distributionManagement>

      <build>
        <plugins>
          <plugin>
            <groupId>org.apache.maven.plugins</groupId>
            <artifactId>maven-enforcer-plugin</artifactId>
            <version>3.0.0-M1</version>
            <executions>
              <execution>
                <id>enforce-no-snapshots</id>
                <phase>validate</phase>
                <goals>
                  <goal>enforce</goal>
                </goals>
                <configuration>
                  <rules>
                    <requireReleaseDeps>
                      <message>No Snapshots Allowed!</message>
                    </requireReleaseDeps>
                  </rules>
                </configuration>
              </execution>
            </executions>
          </plugin>
          <plugin>
            <groupId>org.apache.maven.plugins</groupId>
            <artifactId>maven-source-plugin</artifactId>
            <version>3.0.1</version>
            <executions>
              <execution>
                <goals>
                  <goal>jar-no-fork</goal>
                </goals>
              </execution>
            </executions>
          </plugin>
          <plugin>
            <groupId>org.apache.maven.plugins</groupId>
            <artifactId>maven-javadoc-plugin</artifactId>
            <version>3.0.0-M1</version>
            <executions>
              <execution>
                <goals>
                  <goal>jar</goal>
                </goals>
              </execution>
            </executions>
          </plugin>
          <plugin>
            <groupId>org.sonatype.plugins</groupId>
            <artifactId>nexus-staging-maven-plugin</artifactId>
            <version>1.6.8</version>
            <extensions>true</extensions>
            <configuration>
              <serverId>ossrh</serverId>
              <nexusUrl>https://oss.sonatype.org/</nexusUrl>
              <autoReleaseAfterClose>true</autoReleaseAfterClose>
            </configuration>
          </plugin>
          <plugin>
            <groupId>org.apache.maven.plugins</groupId>
            <artifactId>maven-gpg-plugin</artifactId>
            <version>1.6</version>
            <executions>
              <execution>
                <goals>
                  <goal>sign</goal>
                </goals>
              </execution>
            </executions>
          </plugin>
        </plugins>
      </build>
    </profile>
  </profiles>
</project><|MERGE_RESOLUTION|>--- conflicted
+++ resolved
@@ -55,13 +55,8 @@
 
     <nukleus.plugin.version>0.28</nukleus.plugin.version>
 
-<<<<<<< HEAD
-    <nukleus.tls.spec.version>0.27</nukleus.tls.spec.version>
+    <nukleus.tls.spec.version>0.28</nukleus.tls.spec.version>
     <reaktor.version>develop-SNAPSHOT</reaktor.version>
-=======
-    <nukleus.tls.spec.version>0.28</nukleus.tls.spec.version>
-    <reaktor.version>0.66</reaktor.version>
->>>>>>> a24e5e3d
   </properties>
 
   <dependencies>
